--- conflicted
+++ resolved
@@ -1,14 +1,5 @@
 # Net-Manage
 
-<<<<<<< HEAD
-Net-Manage is a Python-based project that serves as a framework for other applications. It primarily focuses on collecting data and integrating disparate systems. It is designed for usage on Ubuntu 20.04, Python 3.8-3.10, and requires build-essentials. While it has been known to work on Mac and Windows (using Windows Subsystem for Linux), these platforms are not officially supported.
-
-## Requirements
-
-1. Ubuntu 20.04
-2. Python 3.8 - 3.10
-3. build-essentials
-=======
 Net-Manage is a Python-based project that serves as a framework for other applications. It is extensible and functional, making it easy to import some or all of its functionality into other scripts and applications.
 
 It primarily focuses on collecting data and integrating disparate systems. It is designed for usage on Ubuntu 20.04, Python 3.8-3.10, and requires build-essentials. While it has been known to work on Mac and Windows (using Windows Subsystem for Linux), these platforms are not officially supported.
@@ -18,7 +9,6 @@
 1. Ubuntu 20.04
 2. Python 3.8 - 3.10
 3. build-essential
->>>>>>> b0bf9ef6
 
 ## Quick Start
 
@@ -28,11 +18,7 @@
 
 ```sudo apt update
 sudo apt upgrade
-<<<<<<< HEAD
-sudo apt install git build-essentials
-=======
 sudo apt install git build-essential -y
->>>>>>> b0bf9ef6
 ```
 
 1. **Clone the repository**
@@ -128,8 +114,6 @@
 - **[Setup](./html/setup.html)**
 - **[Validators](./html/validators.html)**
 
-<<<<<<< HEAD
-=======
 ## Background
 
 There is no shortage of frameworks, APIs, tools and scripts for managing IT networks. However, the fact that people must continually create more indicates that current strategies for automation are not sufficient. We feel there are three main problems in the tooling ecosystem:
@@ -188,7 +172,6 @@
     4. Many of the libraries that Net-Manage relies on (like Pandas) are OOP libaries. Neither way is inherently better or worse.
     5. **Key Takeaway:** Use the right process for the right problem. In this case, that means using functional programming.
 
->>>>>>> b0bf9ef6
 ## Platform Support
 
 Net-Manage is designed and tested for usage on Ubuntu 20.04 with Python 3.8-3.10. However, it has been known to work on other platforms such as MacOS and Windows (using the Windows Subsystem for Linux), but please note that these are not officially supported platforms. For any issues encountered during installation or usage on unsupported platforms, we will not be able to provide any official support.
