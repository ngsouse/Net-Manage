--- conflicted
+++ resolved
@@ -1,887 +1,849 @@
-#!/usr/bin/env python3
-
-import pandas as pd
-import re
-
-from netmanage.helpers import helpers as hp
-
-
-def parse_facts(runner: dict) -> dict:
-    """Gathers specified facts on Cisco IOS devices.
-
-    Parameters
-    ----------
-    runner : dict
-        An Ansible runner genrator
-
-    Returns
-    -------
-    facts : dict
-        A dictionary where each key is a device in the host_group and the value
-        is the requested facts.
-    """
-
-    if runner is None or runner.events is None:
-        raise ValueError("The input is None or empty")
-
-    # Parse the output, store it in 'facts', and return it
-    facts = dict()
-
-    for event in runner.events:
-        if event["event"] == "runner_on_ok":
-            event_data = event["event_data"]
-
-            device = event_data["remote_addr"]
-            output = event_data["res"]["ansible_facts"]
-
-            facts[device] = output
-
-    return facts
-
-
-def parse_bgp_neighbors(runner):
-    """Parses the BGP neighbor summary output and returns it in a DataFrame.
-
-    Parameters
-    ----------
-    runner : generator
-        An Ansible runner generator.
-
-    Returns
-    -------
-    df : pd.DataFrame
-        A DataFrame containing the BGP neighbor summary.
-    """
-    if runner is None or runner.events is None:
-        raise ValueError('The input is None or empty')
-
-    rows = list()
-
-    # Regex pattern to match both IPv4 and IPv6 addresses
-    ip_pattern = r'(\d+\.\d+\.\d+\.\d+|[0-9a-fA-F:]{3,39})'
-
-    for event in runner.events:
-        if event['event'] == 'runner_on_ok':
-            event_data = event['event_data']
-
-            device = event_data['remote_addr']
-
-            text = event_data['res']['stdout'][0]
-
-            neighbors = text.split("BGP neighbor is")[1:]
-
-            for neighbor in neighbors:
-                local_host_search = re.search(
-                    f"Local host: {ip_pattern}", neighbor)
-                local_host = local_host_search.group(1) \
-                    if local_host_search else None
-                bgp_neighbor = re.search(ip_pattern, neighbor).group(1)
-                vrf_search = re.search(r"vrf (\w+)", neighbor)
-                vrf = vrf_search.group(1) if vrf_search else None
-                local_as_search = re.search(r"local AS (\d+)", neighbor)
-                local_as = int(local_as_search.group(1)) \
-                    if local_as_search else None
-                remote_as = int(
-                    re.search(r"remote AS (\d+)", neighbor).group(1))
-                peer_group_search = re.search(
-                    r"Member of peer-group ([\w+-]+)", neighbor)
-                peer_group = peer_group_search.group(
-                    1) if peer_group_search else None
-                bgp_version = int(
-                    re.search(r"BGP version (\d+)", neighbor).group(1))
-                neighbor_id = re.search(
-                    r"remote router ID (\d+\.\d+\.\d+\.\d+)", neighbor).\
-                    group(1)
-                bgp_state = re.search(r"BGP state = (\w+)", neighbor).group(1)
-                bgp_state_timer_search = re.search(
-                    r"BGP state = \w+, (.+)", neighbor)
-                bgp_state_timer = bgp_state_timer_search.group(
-                    1) if bgp_state_timer_search else None
-
-                rows.append([device,
-                             local_host,
-                             bgp_neighbor,
-                             vrf,
-                             local_as,
-                             remote_as,
-                             peer_group,
-                             bgp_version,
-                             neighbor_id,
-                             bgp_state,
-                             bgp_state_timer])
-
-    # Create DataFrame
-    df = pd.DataFrame(rows, columns=["device",
-                                     "local_host",
-                                     "bgp_neighbor",
-                                     "vrf",
-                                     "local_as",
-                                     "remote_as",
-                                     "peer_group",
-                                     "bgp_version",
-                                     "neighbor_id",
-                                     "bgp_state",
-                                     "bgp_state_timer"])
-
-    return df
-
-
-def parse_config(facts: dict) -> pd.DataFrame:
-    """Parses the config on Cisco IOS devices.
-
-    Parameters
-    ----------
-    facts : dict
-        A dictionary where each key is a device in the host_group and the value
-        is the requested facts.
-
-    Returns
-    -------
-    df : pandas.DataFrame
-        A DataFrame containing the device configurations.
-    """
-    if facts is None or len(list(facts)) == 0:
-        raise ValueError("The input is None or empty")
-
-    configs = dict()
-    for key, value in facts.items():
-        configs[key] = value["ansible_net_config"]
-
-    df = pd.DataFrame(list(configs.items()), columns=["device", "config"])
-
-    return df
-
-
-def parse_ospf_neighbors(runner: dict) -> pd.DataFrame:
-    """Parses the OSPF neighbors output and returns it in a DataFrame.
-
-    Parameters
-    ----------
-    runner : dict
-        An Ansible runner generator.
-
-    Returns
-    -------
-    df : pd.DataFrame
-        A DataFrame containing the OSPF neighbors.
-    """
-    if runner is None or runner.events is None:
-        raise ValueError('The input is None or empty')
-
-    # Create the column headers.
-    cols = ['neighbor',
-            'neighbor_address',
-            'interface_id',
-            'area',
-            'interface',
-            'priority',
-            'state',
-            'state_changes',
-            'dead_timer',
-            'state_timer'
-            ]
-
-    # Create a dictionary to store the parsed output.
-    df_data = dict()
-    df_data['device'] = list()
-    for col in cols:
-        df_data[col] = list()
-
-    # Parse the output, create the DataFrame and return it.
-    for event in runner.events:
-        if event['event'] == 'runner_on_ok':
-            event_data = event['event_data']
-
-            device = event_data['remote_addr']
-
-            output = event_data['res']['stdout'][0].split('\n')
-
-            for line in output:
-                if 'interface address' in line:
-                    df_data['device'].append(device)
-                    if len(line.split(',')) == 3:
-                        df_data['interface_id'].append(line.split()[-1])
-                    else:
-                        df_data['interface_id'].append('')
-                    line = line.split()
-                    df_data['neighbor'].append(line[1].strip(','))
-                    df_data['neighbor_address'].append(line[4].strip(','))
-                if 'area' in line:
-                    line = line.split()
-                    df_data['area'].append(line[3])
-                    df_data['interface'].append(line[-1])
-                if 'priority' in line:
-                    line = line.split()
-                    df_data['priority'].append(line[3].strip(','))
-                    df_data['state'].append(line[6].strip(','))
-                    df_data['state_changes'].append(line[-3])
-                if 'Dead timer' in line:
-                    df_data['dead_timer'].append(line.split()[-1])
-                if 'for' in line:
-                    df_data['state_timer'].append(line.split()[-1])
-
-    # Create the dataframe and return it.
-    df = pd.DataFrame(df_data).astype(str)
-
-    return df
-
-
-def parse_vrfs(runner: dict) -> pd.DataFrame:
-    """Retrieve VRF information and return it as a DataFrame.
-
-    Parameters
-    ----------
-    runner : dict
-        An Ansible runner genrator
-
-    Returns
-    -------
-    pandas.DataFrame
-        A DataFrame containing VRF information, with columns ["device", "name",
-        "vrf_id", "default_rd", "default_vpn_id"].
-    """
-
-    if runner is None or runner.events is None:
-        raise ValueError("The input is None or empty")
-
-    # Create a dictionary to store the parsed output.
-    df_data = dict()
-    df_data["device"] = list()
-    df_data["Name"] = list()
-    df_data["Default RD"] = list()
-    df_data["Protocols"] = list()
-    df_data["Interfaces"] = list()
-
-    # Parse the output, create the DataFrame and return it.
-    for event in runner.events:
-        if event["event"] == "runner_on_ok":
-            event_data = event["event_data"]
-
-            device = event_data["remote_addr"]
-
-            output = event_data['res']['stdout'][0].split('\n')
-
-            # Gather the header indexes.
-            try:
-                header = output[0]
-                rd_pos = header.index('Default RD')
-                proto_pos = header.index('Protocols')
-                inf_pos = header.index('Interfaces')
-            except Exception as e:
-                if str(e) == 'substring not found':  # Raised if no VRFs.
-                    pass
-                else:
-                    print(f'{device}: {str(e)}')
-
-            # Reverse 'output' to make it easier to parse.
-            output.reverse()
-
-            # Parse the output.
-            counter = 0
-            for line in output:
-                if len(line.split()) > 1 and 'Default RD' not in line:
-                    interfaces = list()
-                    name = line[:rd_pos].strip()
-                    default_rd = line[rd_pos:proto_pos].strip()
-                    protocols = line[proto_pos:inf_pos].strip()
-                    interfaces.append(line[inf_pos:].strip())
-                    pos = counter
-                    # Collect additional interfaces for the VRF.
-                    while len(output[pos+1].split()) <= 1:
-                        interfaces.append(output[pos+1].split()[0])
-                        pos += 1
-                    # Add the VRF to df_data.
-                    df_data['device'].append(device)
-                    df_data['Name'].append(name)
-                    df_data['Default RD'].append(default_rd)
-                    df_data['Protocols'].append(protocols)
-                    df_data['Interfaces'].append(interfaces)
-                counter += 1
-
-    # Create the dataframe then reverse it to preserve the original order.
-    df = pd.DataFrame(df_data)
-    df = df.iloc[::-1].reset_index(drop=True)
-
-    # Convert the data in the 'Interfaces' column from a list to a
-    # space-delimited string.
-    df['Interfaces'] = df['Interfaces'].apply(
-        lambda x: ' '.join(x)).astype(str)
-
-    return df
-
-
-def parse_ios_parse_uplink_by_ip(
-        df_ip: pd.DataFrame, df_cdp: pd.DataFrame) -> pd.DataFrame:
-    """
-    Search the hostgroup for a list of subnets (use /32 to search for a
-    single IP). Once it finds them, it uses CDP and LLDP (if applicable) to try
-    to find the uplink.
-
-    If a list of IP addresses is not provided, it will attempt to find the
-    uplinks for all IP addresses on the devices.
-
-    Parameters
-    ----------
-    df_ip: pd.DataFrame
-        IP addresses on the devices in the host group.
-    df_cdp: pd.DataFrame
-        The CDP neighbors for the device.
-
-    Returns
-    -------
-    df_combined : pd.DataFrame
-        A DataFrame containing the IP to remote port mapping.
-
-    Notes
-    -----
-    This is a simple function that was written for a single use case. It has
-    some limitations:
-
-    1. There is not an option to specify the VRF (although it will still return
-       the uplinks for every IP that meets the parameters).
-    2. If CDP and LLDP are disabled or the table is not populated, it does not
-       try alternative methods like interface descriptions and CAM tables. I
-       can add those if there is enough interest in this function.
-
-    TODOs:
-    - Add alternative methods if CDP and LLDP do not work:
-      - Interface descriptions
-      - Reverse DNS (in the case of P2P IPs)
-      - CAM table
-    - Add an option to specify the VRF (low priority).
-    """
-
-    # Remove the sub-interfaces from df_ip
-    local_infs = df_ip["Interface"].to_list()
-    local_infs = [inf.split(".")[0] for inf in local_infs]
-    df_ip["Interface"] = local_infs
-
-    # Attempt to find the neighbors for the interfaces that have IPs
-    df_data = list()
-
-    for idx, row in df_ip.iterrows():
-        device = row["Device"]
-        inf = row["Interface"]
-        neighbor_row = df_cdp.loc[
-            (df_cdp["Device"] == device) & (df_cdp["Local Inf"] == inf)
-        ]
-        remote_device = list(neighbor_row["Neighbor"].values)
-        if remote_device:
-            remote_device = remote_device[0]
-            remote_inf = list(neighbor_row["Remote Inf"].values)[0]
-        else:
-            remote_device = "unknown"
-            remote_inf = "unknown"
-        mgmt_ip = row["IP"]
-        df_data.append([device, mgmt_ip, inf, remote_device, remote_inf])
-    # Create a DataFrame and return it
-    cols = ["Device", "IP", "Local Interface",
-            "Remote Device", "Remote Interface"]
-    df_combined = pd.DataFrame(data=df_data, columns=cols)
-
-    return df_combined
-
-
-def ios_parse_arp_table(runner: dict, nm_path: str) -> pd.DataFrame:
-    """
-    Parses the IOS ARP table and add the vendor OUI.
-
-    Parameters
-    ----------
-    runner : dict
-        An Ansible runner genrator
-    nm_path : str
-        The path to the Net-Manage repository.
-
-    Returns
-    -------
-    df_arp : pd.DataFrame
-        The ARP table and vendor OUI as a pandas DataFrame.
-    """
-
-    if nm_path is None:
-        raise ValueError("The input nm_path is None or empty")
-
-    if runner is None or runner.events is None:
-        raise ValueError("The input is None or empty")
-
-    # Create the column headers. I do not like to hard code these, but they
-    # should be modified from Cisco's format before being stored in a
-    # database. I suppose it is not strictly necessary to do so, but
-    # "Age (min)" and "Hardware Addr" do not make for good column headers.
-    columns = ["device", "protocol", "address",
-               "age", "mac", "inf_type", "interface"]
-
-    # Parse the output and add it to 'data'
-    df_data = list()
-    for event in runner.events:
-        if event["event"] == "runner_on_ok":
-            event_data = event["event_data"]
-
-            device = event_data["remote_addr"]
-
-            output = event_data["res"]["stdout"][0].split("\n")
-
-            for line in output[1:]:
-                row = [device] + line.split()
-                df_data.append(row)
-
-    # Create the DataFrame
-    df_arp = pd.DataFrame(data=df_data, columns=columns)
-
-    # Parses the vendor OUIs
-    df_vendors = hp.find_mac_vendors(df_arp["mac"], nm_path)
-
-    # Add the vendor OUIs to df_cam as a column, and return the dataframe.
-    df_arp["vendor"] = df_vendors["vendor"]
-
-    return df_arp
-
-
-def ios_parse_cam_table(runner: dict, nm_path: str) -> pd.DataFrame:
-    """
-    Parses the IOS CAM table and add the vendor OUI.
-
-    Parameters
-    ----------
-    runner : dict
-        An Ansible runner genrator
-    nm_path : str
-        The path to the Net-Manage repository.
-
-    Returns
-    -------
-    df_cam : pd.DataFrame
-        The CAM table and vendor OUI as a pandas DataFrame.
-    """
-
-    if nm_path is None:
-        raise ValueError("The input nm_path is None or empty")
-
-    if runner is None or runner.events is None:
-        raise ValueError("The input is None or empty")
-
-    # Create the column headers. I do not like to hard code these, but they
-    # should be modified from Cisco's format before being stored in a
-    # database. I suppose it is not strictly necessary to do so, but
-    # "Mac Address" and "Type" do not make good column headers.
-    columns = ["device", "vlan", "mac", "inf_type", "ports"]
-
-    # Parse the output and add it to 'data'
-    df_data = list()
-    for event in runner.events:
-        if event["event"] == "runner_on_ok":
-            event_data = event["event_data"]
-
-            device = event_data["remote_addr"]
-
-            output = event_data["res"]["stdout"][0].split("\n")
-            # columns = list(filter(None, output[0].split('  ')))
-            # columns.insert(0, 'device')
-            # columns = [_.strip() for _ in columns]
-
-            for line in output[2:-1]:
-                row = [device] + line.split()
-                df_data.append(row)
-
-    # Create the DataFrame
-    df_cam = pd.DataFrame(data=df_data, columns=columns)
-
-    # Parses the vendor OUIs
-    df_vendors = hp.find_mac_vendors(df_cam["mac"], nm_path)
-
-    # Add the vendor OUIs to df_cam as a column, and return the dataframe.
-    df_cam["vendor"] = df_vendors["vendor"]
-
-    return df_cam
-
-
-def ios_parse_cdp_neighbors(runner: dict) -> pd.DataFrame:
-    """
-    Parses the CDP neighbors for a Cisco IOS device.
-
-    Parameters
-    ----------
-    runner : dict
-        An Ansible runner genrator
-
-    Returns
-    -------
-    df_cdp : pd.DataFrame
-        A DataFrame containing the CDP neighbors.
-    """
-    if runner is None or runner.events is None:
-        raise ValueError("The input is None or empty")
-
-    # Parse the results
-    cdp_data = list()
-    for event in runner.events:
-        if event["event"] == "runner_on_ok":
-            event_data = event["event_data"]
-
-            device = event_data["remote_addr"]
-
-            output = event_data["res"]["stdout"][0].split("\n")
-            pos = 1  # Used to account for multiple connections to same device
-            for line in output:
-                if "Device ID" in line:
-                    remote_device = line.split("(")[0].split()[2].split(".")[0]
-                    local_inf = output[pos].split()[1].strip(",")
-                    remote_inf = output[pos].split()[-1]
-                    row = [device, local_inf, remote_device, remote_inf]
-                    cdp_data.append(row)
-                pos += 1
-    # Create a dataframe from cdp_data and return the results
-    cols = ["Device", "Local Inf", "Neighbor", "Remote Inf"]
-    df_cdp = pd.DataFrame(data=cdp_data, columns=cols)
-    return df_cdp
-
-
-def ios_parse_interface_descriptions(runner: dict) -> pd.DataFrame:
-    """
-    Get IOS interface descriptions.
-
-    Parameters
-    ----------
-    runner : dict
-        An Ansible runner genrator
-
-    Returns
-    -------
-    df_desc : pd.DataFrame
-        A DataFrame containing the interface descriptions.
-    """
-
-    df_data = list()
-    for event in runner.events:
-        if event["event"] == "runner_on_ok":
-            event_data = event["event_data"]
-
-            device = event_data["remote_addr"]
-
-            output = event_data["res"]["stdout"][0].split("\n")
-            # Parses the position of the 'Description' column
-            # (we cannot split by spaces because some
-            # interface descriptions have spaces in them).
-            pos = output[0].index("Description")
-            for line in output[1:]:
-                inf = line.split()[0]
-                desc = line[pos:]
-                df_data.append([device, inf, desc])
-
-    # Create the dataframe and return it
-    cols = ["device", "interface", "description"]
-    df_desc = pd.DataFrame(data=df_data, columns=cols)
-    return df_desc
-
-
-def ios_parse_interface_ips(runner: dict) -> pd.DataFrame:
-    """
-    Parses the IP addresses assigned to interfaces.
-
-    Parameters
-    ----------
-    runner : dict
-        An Ansible runner genrator
-
-    Returns
-    -------
-    df : pd.DataFrame
-        A DataFrame containing the interfaces and IP addresses.
-    """
-
-    if runner is None or runner.events is None:
-        raise ValueError("The input is None or empty")
-
-    # Parse the results
-    df_data = list()
-    for event in runner.events:
-        if event["event"] == "runner_on_ok":
-            event_data = event["event_data"]
-
-            device = event_data["remote_addr"]
-
-            output = event_data["res"]["stdout"][0].split("\n")
-            output.reverse()  # Reverse the output to make it easier to iterate
-            counter = 0
-            for line in output:
-                if "Internet address" in line:
-                    pos = counter
-                    if "VPN Routing/Forwarding" in output[pos - 1]:
-                        vrf = output[pos - 1].split()[-1].strip('"')
-                    else:
-                        vrf = "None"
-                    ip = line.split()[-1].split('/')[0]
-                    inf = output[pos + 1].split()[0]
-                    row = [device, inf, ip, vrf]
-                    df_data.append(row)
-                counter += 1
-
-    # Create a dataframe from df_data and return it
-    df_data.reverse()
-    cols = ["device", "interface", "ip", "vrf"]
-    df = pd.DataFrame(data=df_data, columns=cols)
-
-    # Add the subnets, network IPs, and broadcast IPs.
-    addresses = df["ip"].to_list()
-    result = hp.generate_subnet_details(addresses)
-    df["subnet"] = result["subnet"]
-    df["network_ip"] = result["network_ip"]
-    df["broadcast_ip"] = result["broadcast_ip"]
-
-    # Add a column containing the CIDR notation.
-    cidrs = hp.subnet_mask_to_cidr(df["subnet"].to_list())
-    df['cidr'] = cidrs
-    df = df[['device',
-             'interface',
-             'ip',
-             'cidr',
-             'vrf',
-             'subnet',
-             'network_ip',
-             'broadcast_ip']]
-
-    return df
-
-
-def ios_parse_interface_ipv6_ips(runner: dict) -> pd.DataFrame:
-    """
-    Parses the IPv6 addresses assigned to interfaces.
-
-    Parameters
-    ----------
-    runner : dict
-        An Ansible runner genrator
-
-    Returns
-    -------
-    df : pd.DataFrame
-        A DataFrame containing the interfaces and IP addresses.
-    """
-
-    if runner is None or runner.events is None:
-        raise ValueError("The input is None or empty")
-
-    # Lists to hold data
-    devices = list()
-    interfaces = list()
-    ips = list()
-    vrfs = list()
-
-    # Parse the results
-    for event in runner.events:
-        if event["event"] == "runner_on_ok":
-            event_data = event["event_data"]
-
-            device = event_data["remote_addr"]
-
-            lines = event_data["res"]["stdout"][0].split("\n")
-
-            idx = 0
-            while idx < len(lines):
-                line = lines[idx]
-                # Detecting interface lines
-                if "line protocol is" in line:
-                    interface = line.split()[0]
-                    ip = ""
-                    vrf = ""
-
-                    # Checking for the next lines to see if they contain IPs
-                    next_line_idx = idx + 1
-                    if next_line_idx < len(lines) and "subnet is" in lines[
-                            next_line_idx]:
-                        ip = lines[next_line_idx].split(",")[0].strip()
-
-                        # Checking for VRF in the subsequent line
-                        if next_line_idx + 1 < len(lines) and \
-                                "VPN Routing/Forwarding" in \
-                                lines[next_line_idx + 1]:
-                            vrf = lines[next_line_idx + 1].split(
-                                '"')[1].strip()
-
-                    devices.append(device)
-                    interfaces.append(interface)
-                    ips.append(ip)
-                    vrfs.append(vrf)
-
-                    idx = next_line_idx + 2 if vrf else next_line_idx + 1
-                else:
-                    idx += 1
-
-    # Create the dataframe.
-    df = pd.DataFrame({'device': devices,
-                       'interface': interfaces,
-                       'ip': ips,
-                       'vrf': vrfs})
-
-    return df
-
-    # Add the subnets, network IPs, and broadcast IPs.
-    addresses = df["ip"].to_list()
-    result = hp.generate_subnet_details(addresses)
-    df["subnet"] = result["subnet"]
-    df["network_ip"] = result["network_ip"]
-    df["broadcast_ip"] = result["broadcast_ip"]
-
-    # Add a column containing the CIDR notation.
-    cidrs = hp.subnet_mask_to_cidr(df["subnet"].to_list())
-    df['cidr'] = cidrs
-    df = df[['device',
-             'interface',
-             'ip',
-             'cidr',
-             'vrf',
-             'subnet',
-             'network_ip',
-             'broadcast_ip']]
-
-    return df
-
-
-def ios_parse_inventory(runner: dict) -> pd.DataFrame:
-    """
-    Parses the inventory for Cisco IOS and IOS-XE devices.
-
-    Parameters
-    ----------
-    runner : dict
-        An Ansible runner generator.
-
-    Returns
-    -------
-    df : pd.DataFrame
-        A DataFrame containing the inventory data.
-    """
-    if runner is None or runner.events is None:
-        raise ValueError("The input is None or empty")
-
-    # Create a dictionary to store the inventory data.
-    columns = ['device', 'name', 'description', 'pid', 'vid', 'serial']
-    df_data = {col: [] for col in columns}
-
-    # Parse the output and add it to 'df_data'
-    for event in runner.events:
-        if event["event"] == "runner_on_ok":
-            event_data = event["event_data"]
-            device = event_data["remote_addr"]
-<<<<<<< HEAD
-            data = list(
-                filter(None, event_data["res"]["stdout"][0].split("\n")))
-
-            if data:
-                for i in range(0, len(data)):
-                    # Handling the "NAME: ... , DESCR: ..." lines
-                    if data[i].startswith("NAME: "):
-                        try:
-                            df_data['device'].append(device)
-                            # Split the first line to extract name, description
-                            name_desc = data[i].split(", DESCR: ")
-                            df_data['name'].append(
-                                name_desc[0].replace('NAME: "', '').replace(
-                                    '"', '').strip())
-                            df_data['description'].append(
-                                name_desc[1].replace('"', '').strip())
-
-                            # Next line will have the PID, VID, SN data
-                            pid_vid_sn = data[i+1].split(", ")
-                            df_data['pid'].append(
-                                pid_vid_sn[0].replace('PID: ', '').strip())
-                            df_data['vid'].append(
-                                pid_vid_sn[1].replace('VID: ', '').strip())
-                            sn_value = pid_vid_sn[2].replace(
-                                'SN: ', '').strip()
-                            if sn_value == "SN:":
-                                sn_value = ""
-                            df_data['serial'].append(sn_value)
-
-                        except (IndexError, ValueError):
-                            print(f"Error processing: {data[i]}")
-                            continue
-=======
-
-            if not event_data["res"]["stdout"][0]:
-                print(f'No Inventory output found. Skipping {device}')
-                df_data['device'].append(device)
-                df_data['name'].append("IOL")
-                df_data['description'].append("Cisco vIOL chassis")
-                df_data['serial'].append("NA")
-                df_data['pid'].append("IOL")
-                df_data['vid'].append("IOL")
-                continue
-
-            data = event_data["res"]["stdout"][0].split("\n")
-
-            # Iterate through data (each hardware entry has 3 lines).
-            for i in range(0, len(data), 3):
-                df_data['device'].append(device)
-                # Split the first line to extract name and description
-                name_desc = data[i].split(", DESCR: ")
-                df_data['name'].append(
-                    name_desc[0].replace('NAME: "', '').
-                    replace('"', '').strip())
-                df_data['description'].append(
-                    name_desc[1].replace('"', '').strip())
-
-                # Split the second line to extract PID, VID and SN
-                pid_vid_sn = data[i+1].split(", ")
-                df_data['pid'].append(
-                    pid_vid_sn[0].replace('PID: ', '').strip())
-                df_data['vid'].append(
-                    pid_vid_sn[1].replace('VID: ', '').strip())
-
-                # If SN value is "SN:", replace with an empty string.
-                sn_value = pid_vid_sn[2].replace('SN: ', '').strip()
-                if sn_value == "SN:":
-                    sn_value = ""
-                df_data['serial'].append(sn_value)
->>>>>>> bc179ab3
-
-    # Create the DataFrame and return it.
-    df = pd.DataFrame(df_data)
-    return df
-
-
-def ios_parse_vlan_db(runner: dict) -> pd.DataFrame:
-    """
-    Parses the VLAN database for Cisco IOS devices.
-
-    Parameters
-    ----------
-    runner : dict
-        An Ansible runner genrator
-
-    Returns
-    -------
-    df : pd.DataFrame
-        A DataFrame containing the VLAN database.
-    """
-
-    if runner is None or runner.events is None:
-        raise ValueError("The input is None or empty")
-
-    df_data = list()
-    for event in runner.events:
-        if event["event"] == "runner_on_ok":
-            event_data = event["event_data"]
-
-            device = event_data["remote_addr"]
-
-            output = event_data["res"]["stdout"][0].split("\n")
-
-            # Create the column headers
-            cols = ["device"] + output[0].split()[:3]
-            cols = [_.lower() for _ in cols]
-
-            # Removed wrapped interfaces
-            output = [_ for _ in output[1:] if _[0] != " "]
-
-            # Add the VLANs to 'df_data'
-            for line in output:
-                row = [device] + line.split()[:3]
-                df_data.append(row)
-
-    # Create the dataframe and return it
-    if not df_data:
-        return pd.DataFrame()
-    df = pd.DataFrame(data=df_data, columns=cols)
-    return df
+#!/usr/bin/env python3
+
+import pandas as pd
+import re
+
+from netmanage.helpers import helpers as hp
+
+
+def parse_facts(runner: dict) -> dict:
+    """Gathers specified facts on Cisco IOS devices.
+
+    Parameters
+    ----------
+    runner : dict
+        An Ansible runner genrator
+
+    Returns
+    -------
+    facts : dict
+        A dictionary where each key is a device in the host_group and the value
+        is the requested facts.
+    """
+
+    if runner is None or runner.events is None:
+        raise ValueError("The input is None or empty")
+
+    # Parse the output, store it in 'facts', and return it
+    facts = dict()
+
+    for event in runner.events:
+        if event["event"] == "runner_on_ok":
+            event_data = event["event_data"]
+
+            device = event_data["remote_addr"]
+            output = event_data["res"]["ansible_facts"]
+
+            facts[device] = output
+
+    return facts
+
+
+def parse_bgp_neighbors(runner):
+    """Parses the BGP neighbor summary output and returns it in a DataFrame.
+
+    Parameters
+    ----------
+    runner : generator
+        An Ansible runner generator.
+
+    Returns
+    -------
+    df : pd.DataFrame
+        A DataFrame containing the BGP neighbor summary.
+    """
+    if runner is None or runner.events is None:
+        raise ValueError('The input is None or empty')
+
+    rows = list()
+
+    # Regex pattern to match both IPv4 and IPv6 addresses
+    ip_pattern = r'(\d+\.\d+\.\d+\.\d+|[0-9a-fA-F:]{3,39})'
+
+    for event in runner.events:
+        if event['event'] == 'runner_on_ok':
+            event_data = event['event_data']
+
+            device = event_data['remote_addr']
+
+            text = event_data['res']['stdout'][0]
+
+            neighbors = text.split("BGP neighbor is")[1:]
+
+            for neighbor in neighbors:
+                local_host_search = re.search(
+                    f"Local host: {ip_pattern}", neighbor)
+                local_host = local_host_search.group(1) \
+                    if local_host_search else None
+                bgp_neighbor = re.search(ip_pattern, neighbor).group(1)
+                vrf_search = re.search(r"vrf (\w+)", neighbor)
+                vrf = vrf_search.group(1) if vrf_search else None
+                local_as_search = re.search(r"local AS (\d+)", neighbor)
+                local_as = int(local_as_search.group(1)) \
+                    if local_as_search else None
+                remote_as = int(
+                    re.search(r"remote AS (\d+)", neighbor).group(1))
+                peer_group_search = re.search(
+                    r"Member of peer-group ([\w+-]+)", neighbor)
+                peer_group = peer_group_search.group(
+                    1) if peer_group_search else None
+                bgp_version = int(
+                    re.search(r"BGP version (\d+)", neighbor).group(1))
+                neighbor_id = re.search(
+                    r"remote router ID (\d+\.\d+\.\d+\.\d+)", neighbor).\
+                    group(1)
+                bgp_state = re.search(r"BGP state = (\w+)", neighbor).group(1)
+                bgp_state_timer_search = re.search(
+                    r"BGP state = \w+, (.+)", neighbor)
+                bgp_state_timer = bgp_state_timer_search.group(
+                    1) if bgp_state_timer_search else None
+
+                rows.append([device,
+                             local_host,
+                             bgp_neighbor,
+                             vrf,
+                             local_as,
+                             remote_as,
+                             peer_group,
+                             bgp_version,
+                             neighbor_id,
+                             bgp_state,
+                             bgp_state_timer])
+
+    # Create DataFrame
+    df = pd.DataFrame(rows, columns=["device",
+                                     "local_host",
+                                     "bgp_neighbor",
+                                     "vrf",
+                                     "local_as",
+                                     "remote_as",
+                                     "peer_group",
+                                     "bgp_version",
+                                     "neighbor_id",
+                                     "bgp_state",
+                                     "bgp_state_timer"])
+
+    return df
+
+
+def parse_config(facts: dict) -> pd.DataFrame:
+    """Parses the config on Cisco IOS devices.
+
+    Parameters
+    ----------
+    facts : dict
+        A dictionary where each key is a device in the host_group and the value
+        is the requested facts.
+
+    Returns
+    -------
+    df : pandas.DataFrame
+        A DataFrame containing the device configurations.
+    """
+    if facts is None or len(list(facts)) == 0:
+        raise ValueError("The input is None or empty")
+
+    configs = dict()
+    for key, value in facts.items():
+        configs[key] = value["ansible_net_config"]
+
+    df = pd.DataFrame(list(configs.items()), columns=["device", "config"])
+
+    return df
+
+
+def parse_ospf_neighbors(runner: dict) -> pd.DataFrame:
+    """Parses the OSPF neighbors output and returns it in a DataFrame.
+
+    Parameters
+    ----------
+    runner : dict
+        An Ansible runner generator.
+
+    Returns
+    -------
+    df : pd.DataFrame
+        A DataFrame containing the OSPF neighbors.
+    """
+    if runner is None or runner.events is None:
+        raise ValueError('The input is None or empty')
+
+    # Create the column headers.
+    cols = ['neighbor',
+            'neighbor_address',
+            'interface_id',
+            'area',
+            'interface',
+            'priority',
+            'state',
+            'state_changes',
+            'dead_timer',
+            'state_timer'
+            ]
+
+    # Create a dictionary to store the parsed output.
+    df_data = dict()
+    df_data['device'] = list()
+    for col in cols:
+        df_data[col] = list()
+
+    # Parse the output, create the DataFrame and return it.
+    for event in runner.events:
+        if event['event'] == 'runner_on_ok':
+            event_data = event['event_data']
+
+            device = event_data['remote_addr']
+
+            output = event_data['res']['stdout'][0].split('\n')
+
+            for line in output:
+                if 'interface address' in line:
+                    df_data['device'].append(device)
+                    if len(line.split(',')) == 3:
+                        df_data['interface_id'].append(line.split()[-1])
+                    else:
+                        df_data['interface_id'].append('')
+                    line = line.split()
+                    df_data['neighbor'].append(line[1].strip(','))
+                    df_data['neighbor_address'].append(line[4].strip(','))
+                if 'area' in line:
+                    line = line.split()
+                    df_data['area'].append(line[3])
+                    df_data['interface'].append(line[-1])
+                if 'priority' in line:
+                    line = line.split()
+                    df_data['priority'].append(line[3].strip(','))
+                    df_data['state'].append(line[6].strip(','))
+                    df_data['state_changes'].append(line[-3])
+                if 'Dead timer' in line:
+                    df_data['dead_timer'].append(line.split()[-1])
+                if 'for' in line:
+                    df_data['state_timer'].append(line.split()[-1])
+
+    # Create the dataframe and return it.
+    df = pd.DataFrame(df_data).astype(str)
+
+    return df
+
+
+def parse_vrfs(runner: dict) -> pd.DataFrame:
+    """Retrieve VRF information and return it as a DataFrame.
+
+    Parameters
+    ----------
+    runner : dict
+        An Ansible runner genrator
+
+    Returns
+    -------
+    pandas.DataFrame
+        A DataFrame containing VRF information, with columns ["device", "name",
+        "vrf_id", "default_rd", "default_vpn_id"].
+    """
+
+    if runner is None or runner.events is None:
+        raise ValueError("The input is None or empty")
+
+    # Create a dictionary to store the parsed output.
+    df_data = dict()
+    df_data["device"] = list()
+    df_data["Name"] = list()
+    df_data["Default RD"] = list()
+    df_data["Protocols"] = list()
+    df_data["Interfaces"] = list()
+
+    # Parse the output, create the DataFrame and return it.
+    for event in runner.events:
+        if event["event"] == "runner_on_ok":
+            event_data = event["event_data"]
+
+            device = event_data["remote_addr"]
+
+            output = event_data['res']['stdout'][0].split('\n')
+
+            # Gather the header indexes.
+            try:
+                header = output[0]
+                rd_pos = header.index('Default RD')
+                proto_pos = header.index('Protocols')
+                inf_pos = header.index('Interfaces')
+            except Exception as e:
+                if str(e) == 'substring not found':  # Raised if no VRFs.
+                    pass
+                else:
+                    print(f'{device}: {str(e)}')
+
+            # Reverse 'output' to make it easier to parse.
+            output.reverse()
+
+            # Parse the output.
+            counter = 0
+            for line in output:
+                if len(line.split()) > 1 and 'Default RD' not in line:
+                    interfaces = list()
+                    name = line[:rd_pos].strip()
+                    default_rd = line[rd_pos:proto_pos].strip()
+                    protocols = line[proto_pos:inf_pos].strip()
+                    interfaces.append(line[inf_pos:].strip())
+                    pos = counter
+                    # Collect additional interfaces for the VRF.
+                    while len(output[pos+1].split()) <= 1:
+                        interfaces.append(output[pos+1].split()[0])
+                        pos += 1
+                    # Add the VRF to df_data.
+                    df_data['device'].append(device)
+                    df_data['Name'].append(name)
+                    df_data['Default RD'].append(default_rd)
+                    df_data['Protocols'].append(protocols)
+                    df_data['Interfaces'].append(interfaces)
+                counter += 1
+
+    # Create the dataframe then reverse it to preserve the original order.
+    df = pd.DataFrame(df_data)
+    df = df.iloc[::-1].reset_index(drop=True)
+
+    # Convert the data in the 'Interfaces' column from a list to a
+    # space-delimited string.
+    df['Interfaces'] = df['Interfaces'].apply(
+        lambda x: ' '.join(x)).astype(str)
+
+    return df
+
+
+def parse_ios_parse_uplink_by_ip(
+        df_ip: pd.DataFrame, df_cdp: pd.DataFrame) -> pd.DataFrame:
+    """
+    Search the hostgroup for a list of subnets (use /32 to search for a
+    single IP). Once it finds them, it uses CDP and LLDP (if applicable) to try
+    to find the uplink.
+
+    If a list of IP addresses is not provided, it will attempt to find the
+    uplinks for all IP addresses on the devices.
+
+    Parameters
+    ----------
+    df_ip: pd.DataFrame
+        IP addresses on the devices in the host group.
+    df_cdp: pd.DataFrame
+        The CDP neighbors for the device.
+
+    Returns
+    -------
+    df_combined : pd.DataFrame
+        A DataFrame containing the IP to remote port mapping.
+
+    Notes
+    -----
+    This is a simple function that was written for a single use case. It has
+    some limitations:
+
+    1. There is not an option to specify the VRF (although it will still return
+       the uplinks for every IP that meets the parameters).
+    2. If CDP and LLDP are disabled or the table is not populated, it does not
+       try alternative methods like interface descriptions and CAM tables. I
+       can add those if there is enough interest in this function.
+
+    TODOs:
+    - Add alternative methods if CDP and LLDP do not work:
+      - Interface descriptions
+      - Reverse DNS (in the case of P2P IPs)
+      - CAM table
+    - Add an option to specify the VRF (low priority).
+    """
+
+    # Remove the sub-interfaces from df_ip
+    local_infs = df_ip["Interface"].to_list()
+    local_infs = [inf.split(".")[0] for inf in local_infs]
+    df_ip["Interface"] = local_infs
+
+    # Attempt to find the neighbors for the interfaces that have IPs
+    df_data = list()
+
+    for idx, row in df_ip.iterrows():
+        device = row["Device"]
+        inf = row["Interface"]
+        neighbor_row = df_cdp.loc[
+            (df_cdp["Device"] == device) & (df_cdp["Local Inf"] == inf)
+        ]
+        remote_device = list(neighbor_row["Neighbor"].values)
+        if remote_device:
+            remote_device = remote_device[0]
+            remote_inf = list(neighbor_row["Remote Inf"].values)[0]
+        else:
+            remote_device = "unknown"
+            remote_inf = "unknown"
+        mgmt_ip = row["IP"]
+        df_data.append([device, mgmt_ip, inf, remote_device, remote_inf])
+    # Create a DataFrame and return it
+    cols = ["Device", "IP", "Local Interface",
+            "Remote Device", "Remote Interface"]
+    df_combined = pd.DataFrame(data=df_data, columns=cols)
+
+    return df_combined
+
+
+def ios_parse_arp_table(runner: dict, nm_path: str) -> pd.DataFrame:
+    """
+    Parses the IOS ARP table and add the vendor OUI.
+
+    Parameters
+    ----------
+    runner : dict
+        An Ansible runner genrator
+    nm_path : str
+        The path to the Net-Manage repository.
+
+    Returns
+    -------
+    df_arp : pd.DataFrame
+        The ARP table and vendor OUI as a pandas DataFrame.
+    """
+
+    if nm_path is None:
+        raise ValueError("The input nm_path is None or empty")
+
+    if runner is None or runner.events is None:
+        raise ValueError("The input is None or empty")
+
+    # Create the column headers. I do not like to hard code these, but they
+    # should be modified from Cisco's format before being stored in a
+    # database. I suppose it is not strictly necessary to do so, but
+    # "Age (min)" and "Hardware Addr" do not make for good column headers.
+    columns = ["device", "protocol", "address",
+               "age", "mac", "inf_type", "interface"]
+
+    # Parse the output and add it to 'data'
+    df_data = list()
+    for event in runner.events:
+        if event["event"] == "runner_on_ok":
+            event_data = event["event_data"]
+
+            device = event_data["remote_addr"]
+
+            output = event_data["res"]["stdout"][0].split("\n")
+
+            for line in output[1:]:
+                row = [device] + line.split()
+                df_data.append(row)
+
+    # Create the DataFrame
+    df_arp = pd.DataFrame(data=df_data, columns=columns)
+
+    # Parses the vendor OUIs
+    df_vendors = hp.find_mac_vendors(df_arp["mac"], nm_path)
+
+    # Add the vendor OUIs to df_cam as a column, and return the dataframe.
+    df_arp["vendor"] = df_vendors["vendor"]
+
+    return df_arp
+
+
+def ios_parse_cam_table(runner: dict, nm_path: str) -> pd.DataFrame:
+    """
+    Parses the IOS CAM table and add the vendor OUI.
+
+    Parameters
+    ----------
+    runner : dict
+        An Ansible runner genrator
+    nm_path : str
+        The path to the Net-Manage repository.
+
+    Returns
+    -------
+    df_cam : pd.DataFrame
+        The CAM table and vendor OUI as a pandas DataFrame.
+    """
+
+    if nm_path is None:
+        raise ValueError("The input nm_path is None or empty")
+
+    if runner is None or runner.events is None:
+        raise ValueError("The input is None or empty")
+
+    # Create the column headers. I do not like to hard code these, but they
+    # should be modified from Cisco's format before being stored in a
+    # database. I suppose it is not strictly necessary to do so, but
+    # "Mac Address" and "Type" do not make good column headers.
+    columns = ["device", "vlan", "mac", "inf_type", "ports"]
+
+    # Parse the output and add it to 'data'
+    df_data = list()
+    for event in runner.events:
+        if event["event"] == "runner_on_ok":
+            event_data = event["event_data"]
+
+            device = event_data["remote_addr"]
+
+            output = event_data["res"]["stdout"][0].split("\n")
+            # columns = list(filter(None, output[0].split('  ')))
+            # columns.insert(0, 'device')
+            # columns = [_.strip() for _ in columns]
+
+            for line in output[2:-1]:
+                row = [device] + line.split()
+                df_data.append(row)
+
+    # Create the DataFrame
+    df_cam = pd.DataFrame(data=df_data, columns=columns)
+
+    # Parses the vendor OUIs
+    df_vendors = hp.find_mac_vendors(df_cam["mac"], nm_path)
+
+    # Add the vendor OUIs to df_cam as a column, and return the dataframe.
+    df_cam["vendor"] = df_vendors["vendor"]
+
+    return df_cam
+
+
+def ios_parse_cdp_neighbors(runner: dict) -> pd.DataFrame:
+    """
+    Parses the CDP neighbors for a Cisco IOS device.
+
+    Parameters
+    ----------
+    runner : dict
+        An Ansible runner genrator
+
+    Returns
+    -------
+    df_cdp : pd.DataFrame
+        A DataFrame containing the CDP neighbors.
+    """
+    if runner is None or runner.events is None:
+        raise ValueError("The input is None or empty")
+
+    # Parse the results
+    cdp_data = list()
+    for event in runner.events:
+        if event["event"] == "runner_on_ok":
+            event_data = event["event_data"]
+
+            device = event_data["remote_addr"]
+
+            output = event_data["res"]["stdout"][0].split("\n")
+            pos = 1  # Used to account for multiple connections to same device
+            for line in output:
+                if "Device ID" in line:
+                    remote_device = line.split("(")[0].split()[2].split(".")[0]
+                    local_inf = output[pos].split()[1].strip(",")
+                    remote_inf = output[pos].split()[-1]
+                    row = [device, local_inf, remote_device, remote_inf]
+                    cdp_data.append(row)
+                pos += 1
+    # Create a dataframe from cdp_data and return the results
+    cols = ["Device", "Local Inf", "Neighbor", "Remote Inf"]
+    df_cdp = pd.DataFrame(data=cdp_data, columns=cols)
+    return df_cdp
+
+
+def ios_parse_interface_descriptions(runner: dict) -> pd.DataFrame:
+    """
+    Get IOS interface descriptions.
+
+    Parameters
+    ----------
+    runner : dict
+        An Ansible runner genrator
+
+    Returns
+    -------
+    df_desc : pd.DataFrame
+        A DataFrame containing the interface descriptions.
+    """
+
+    df_data = list()
+    for event in runner.events:
+        if event["event"] == "runner_on_ok":
+            event_data = event["event_data"]
+
+            device = event_data["remote_addr"]
+
+            output = event_data["res"]["stdout"][0].split("\n")
+            # Parses the position of the 'Description' column
+            # (we cannot split by spaces because some
+            # interface descriptions have spaces in them).
+            pos = output[0].index("Description")
+            for line in output[1:]:
+                inf = line.split()[0]
+                desc = line[pos:]
+                df_data.append([device, inf, desc])
+
+    # Create the dataframe and return it
+    cols = ["device", "interface", "description"]
+    df_desc = pd.DataFrame(data=df_data, columns=cols)
+    return df_desc
+
+
+def ios_parse_interface_ips(runner: dict) -> pd.DataFrame:
+    """
+    Parses the IP addresses assigned to interfaces.
+
+    Parameters
+    ----------
+    runner : dict
+        An Ansible runner genrator
+
+    Returns
+    -------
+    df : pd.DataFrame
+        A DataFrame containing the interfaces and IP addresses.
+    """
+
+    if runner is None or runner.events is None:
+        raise ValueError("The input is None or empty")
+
+    # Parse the results
+    df_data = list()
+    for event in runner.events:
+        if event["event"] == "runner_on_ok":
+            event_data = event["event_data"]
+
+            device = event_data["remote_addr"]
+
+            output = event_data["res"]["stdout"][0].split("\n")
+            output.reverse()  # Reverse the output to make it easier to iterate
+            counter = 0
+            for line in output:
+                if "Internet address" in line:
+                    pos = counter
+                    if "VPN Routing/Forwarding" in output[pos - 1]:
+                        vrf = output[pos - 1].split()[-1].strip('"')
+                    else:
+                        vrf = "None"
+                    ip = line.split()[-1].split('/')[0]
+                    inf = output[pos + 1].split()[0]
+                    row = [device, inf, ip, vrf]
+                    df_data.append(row)
+                counter += 1
+
+    # Create a dataframe from df_data and return it
+    df_data.reverse()
+    cols = ["device", "interface", "ip", "vrf"]
+    df = pd.DataFrame(data=df_data, columns=cols)
+
+    # Add the subnets, network IPs, and broadcast IPs.
+    addresses = df["ip"].to_list()
+    result = hp.generate_subnet_details(addresses)
+    df["subnet"] = result["subnet"]
+    df["network_ip"] = result["network_ip"]
+    df["broadcast_ip"] = result["broadcast_ip"]
+
+    # Add a column containing the CIDR notation.
+    cidrs = hp.subnet_mask_to_cidr(df["subnet"].to_list())
+    df['cidr'] = cidrs
+    df = df[['device',
+             'interface',
+             'ip',
+             'cidr',
+             'vrf',
+             'subnet',
+             'network_ip',
+             'broadcast_ip']]
+
+    return df
+
+
+def ios_parse_interface_ipv6_ips(runner: dict) -> pd.DataFrame:
+    """
+    Parses the IPv6 addresses assigned to interfaces.
+
+    Parameters
+    ----------
+    runner : dict
+        An Ansible runner genrator
+
+    Returns
+    -------
+    df : pd.DataFrame
+        A DataFrame containing the interfaces and IP addresses.
+    """
+
+    if runner is None or runner.events is None:
+        raise ValueError("The input is None or empty")
+
+    # Lists to hold data
+    devices = list()
+    interfaces = list()
+    ips = list()
+    vrfs = list()
+
+    # Parse the results
+    for event in runner.events:
+        if event["event"] == "runner_on_ok":
+            event_data = event["event_data"]
+
+            device = event_data["remote_addr"]
+
+            lines = event_data["res"]["stdout"][0].split("\n")
+
+            idx = 0
+            while idx < len(lines):
+                line = lines[idx]
+                # Detecting interface lines
+                if "line protocol is" in line:
+                    interface = line.split()[0]
+                    ip = ""
+                    vrf = ""
+
+                    # Checking for the next lines to see if they contain IPs
+                    next_line_idx = idx + 1
+                    if next_line_idx < len(lines) and "subnet is" in lines[
+                            next_line_idx]:
+                        ip = lines[next_line_idx].split(",")[0].strip()
+
+                        # Checking for VRF in the subsequent line
+                        if next_line_idx + 1 < len(lines) and \
+                                "VPN Routing/Forwarding" in \
+                                lines[next_line_idx + 1]:
+                            vrf = lines[next_line_idx + 1].split(
+                                '"')[1].strip()
+
+                    devices.append(device)
+                    interfaces.append(interface)
+                    ips.append(ip)
+                    vrfs.append(vrf)
+
+                    idx = next_line_idx + 2 if vrf else next_line_idx + 1
+                else:
+                    idx += 1
+
+    # Create the dataframe.
+    df = pd.DataFrame({'device': devices,
+                       'interface': interfaces,
+                       'ip': ips,
+                       'vrf': vrfs})
+
+    return df
+
+    # Add the subnets, network IPs, and broadcast IPs.
+    addresses = df["ip"].to_list()
+    result = hp.generate_subnet_details(addresses)
+    df["subnet"] = result["subnet"]
+    df["network_ip"] = result["network_ip"]
+    df["broadcast_ip"] = result["broadcast_ip"]
+
+    # Add a column containing the CIDR notation.
+    cidrs = hp.subnet_mask_to_cidr(df["subnet"].to_list())
+    df['cidr'] = cidrs
+    df = df[['device',
+             'interface',
+             'ip',
+             'cidr',
+             'vrf',
+             'subnet',
+             'network_ip',
+             'broadcast_ip']]
+
+    return df
+
+
+def ios_parse_inventory(runner: dict) -> pd.DataFrame:
+    """
+    Parses the inventory for Cisco IOS and IOS-XE devices.
+
+    Parameters
+    ----------
+    runner : dict
+        An Ansible runner generator.
+
+    Returns
+    -------
+    df : pd.DataFrame
+        A DataFrame containing the inventory data.
+    """
+    if runner is None or runner.events is None:
+        raise ValueError("The input is None or empty")
+
+    # Create a dictionary to store the inventory data.
+    columns = ['device', 'name', 'description', 'pid', 'vid', 'serial']
+    df_data = {col: [] for col in columns}
+
+    # Parse the output and add it to 'df_data'
+    for event in runner.events:
+        if event["event"] == "runner_on_ok":
+            event_data = event["event_data"]
+            device = event_data["remote_addr"]
+
+            data = list(
+                filter(None, event_data["res"]["stdout"][0].split("\n")))
+
+            if data:
+                for i in range(0, len(data)):
+                    # Handling the "NAME: ... , DESCR: ..." lines
+                    if data[i].startswith("NAME: "):
+                        try:
+                            df_data['device'].append(device)
+                            # Split the first line to extract name, description
+                            name_desc = data[i].split(", DESCR: ")
+                            df_data['name'].append(
+                                name_desc[0].replace('NAME: "', '').replace(
+                                    '"', '').strip())
+                            df_data['description'].append(
+                                name_desc[1].replace('"', '').strip())
+
+                            # Next line will have the PID, VID, SN data
+                            pid_vid_sn = data[i+1].split(", ")
+                            df_data['pid'].append(
+                                pid_vid_sn[0].replace('PID: ', '').strip())
+                            df_data['vid'].append(
+                                pid_vid_sn[1].replace('VID: ', '').strip())
+                            sn_value = pid_vid_sn[2].replace(
+                                'SN: ', '').strip()
+                            if sn_value == "SN:":
+                                sn_value = ""
+                            df_data['serial'].append(sn_value)
+
+                        except (IndexError, ValueError):
+                            print(f"Error processing: {data[i]}")
+                            continue
+
+    # Create the DataFrame and return it.
+    df = pd.DataFrame(df_data)
+    return df
+
+
+def ios_parse_vlan_db(runner: dict) -> pd.DataFrame:
+    """
+    Parses the VLAN database for Cisco IOS devices.
+
+    Parameters
+    ----------
+    runner : dict
+        An Ansible runner genrator
+
+    Returns
+    -------
+    df : pd.DataFrame
+        A DataFrame containing the VLAN database.
+    """
+
+    if runner is None or runner.events is None:
+        raise ValueError("The input is None or empty")
+
+    df_data = list()
+    for event in runner.events:
+        if event["event"] == "runner_on_ok":
+            event_data = event["event_data"]
+
+            device = event_data["remote_addr"]
+
+            output = event_data["res"]["stdout"][0].split("\n")
+
+            # Create the column headers
+            cols = ["device"] + output[0].split()[:3]
+            cols = [_.lower() for _ in cols]
+
+            # Removed wrapped interfaces
+            output = [_ for _ in output[1:] if _[0] != " "]
+
+            # Add the VLANs to 'df_data'
+            for line in output:
+                row = [device] + line.split()[:3]
+                df_data.append(row)
+
+    # Create the dataframe and return it
+    if not df_data:
+        return pd.DataFrame()
+    df = pd.DataFrame(data=df_data, columns=cols)
+    return df