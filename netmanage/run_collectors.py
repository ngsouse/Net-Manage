#!/usr/bin/env python3

'''
Define collectors and map them to the correct function in colletors.py.
'''

import argparse
import ast
import asyncio
import datetime as dt
import os
import pandas as pd
import readline
from netmanage.collectors import cisco_asa_collectors as cac
from netmanage.collectors import cisco_ios_collectors as cic
from netmanage.collectors import cisco_nxos_collectors as cnc
from netmanage.collectors import dnac_collectors as dnc
from netmanage.collectors import f5_collectors as f5c
from netmanage.collectors import infoblox_nios_collectors as nc
from netmanage.collectors import meraki_collectors as mc
from netmanage.collectors import netbox_collectors as nbc
from netmanage.collectors import palo_alto_collectors as pac
from netmanage.collectors import solarwinds_collectors as swc
from dotenv import load_dotenv
from netmanage.helpers import helpers as hp
from typing import List

# Load environment variables.
load_dotenv()

# Protect creds by not writing history to .python_history.
readline.write_history_file = lambda *args: None


def collect(ansible_os: str,
            collector: str,
            hostgroup: str,
            timestamp: str) -> pd.DataFrame:
    '''
    This function calls the test that the user requested.

    Parameters
    ----------
    ansible_os : str
        The Ansible OS of the hostgroup.
    collector : str
        The name of the collector that the user requested.
    hostgroup : str
        The name of the Ansible hostgroup.
    timestamp : str
        The timestamp is YYYY-MM-DD_hhmm format.

    Returns
    -------
    result : pd.DataFrame
        A DataFrame containing the data from the collector.
    '''
    # Read global variables
    database_name = os.environ['database_name']
    database_path = os.path.expanduser(os.environ['database_path'])
    netmanage_path = os.path.expanduser(
        os.environ['netmanage_path'].rstrip('/'))
    private_data_dir = os.path.expanduser(
        os.environ['private_data_directory'])
    validate_certs = ast.literal_eval(os.environ['validate_certs'])
    database_method = os.environ['database_method']

    # Read Cisco ASA variables
    asa_devices_username = os.environ['asa_devices_username']
    asa_devices_password = os.environ['asa_devices_password']

    # Read Cisco DNAC variables
    dnac_url = os.environ['dnac_url']
    dnac_username = os.environ['dnac_username']
    dnac_password = os.environ['dnac_password']
    dnac_platform_ids = list(
        filter(None, os.environ['dnac_platform_ids'].split(',')))

    # Read Cisco IOS variables
    ios_devices_username = os.environ['ios_devices_username']
    ios_devices_password = os.environ['ios_devices_password']

    # Read Cisco NXOS variables
    nxos_devices_username = os.environ['nxos_devices_username']
    nxos_devices_password = os.environ['nxos_devices_password']

    # Read F5 LTM variables
    f5_ltm_username = os.environ['f5_ltm_username']
    f5_ltm_password = os.environ['f5_ltm_password']
    # f5_log_range = os.environ['f5_log_range']
    # f5_log_type = os.environ['f5_log_type']
    # f5_num_lines = os.environ['f5_num_lines']

    # Read Infoblox variables
    infoblox_url = os.environ['infoblox_url']
    infoblox_username = os.environ['infoblox_username']
    infoblox_password = os.environ['infoblox_password']
    infoblox_paging = os.environ['infoblox_paging']

    # Read Meraki variables
    meraki_api_key = os.environ['meraki_api_key']
    meraki_networks = list(filter(
        None, os.environ['meraki_networks'].split(',')))
    meraki_organizations = list(filter(
        None, os.environ['meraki_organizations'].split(',')))
    meraki_macs = os.environ['meraki_macs']
    meraki_lookback = os.environ['meraki_lookback_timespan']
    meraki_per_page = os.environ['meraki_per_page']
    meraki_serials = list(filter(
        None, os.environ['meraki_serials'].split(',')))
    meraki_serials = [_.strip() for _ in meraki_serials]
    try:
        meraki_tp = int(os.environ['meraki_total_pages'])
    except ValueError:
        meraki_tp = -1

    # Read Netbox variables
    netbox_url = os.environ['netbox_url']
    netbox_token = os.environ['netbox_token']

    # Read Palo Alto variables
    palo_alto_username = os.environ['palo_alto_username']
    palo_alto_password = os.environ['palo_alto_password']

    # Read Solarwinds NPM variables
    npm_server = os.environ['solarwinds_npm_server']
    npm_username = os.environ['solarwinds_npm_username']
    npm_password = os.environ['solarwinds_npm_password']
    npm_group_name = os.environ['solarwinds_npm_group_name']

    # Create the output folder if it does not already exist.
    exists = hp.check_dir_existence(database_path)
    if not exists:
        hp.create_dir(database_path)

    # Define additional variables
    database_full_path = f'{database_path}/{database_name}'
    idx_cols = list()
    play_path = netmanage_path + '/playbooks'

    # Create an empty DataFrame for when collectors return no results.
    result = pd.DataFrame()

    # Call collector and return results.
    if ansible_os == 'bigip':
        if collector == 'arp_table':
            result = f5c.get_arp_table(f5_ltm_username,
                                       f5_ltm_password,
                                       hostgroup,
                                       netmanage_path,
                                       play_path,
                                       private_data_dir,
                                       validate_certs=validate_certs)

        if collector == 'interface_description':
            result = f5c.\
                get_interface_descriptions(f5_ltm_username,
                                           f5_ltm_password,
                                           hostgroup,
                                           netmanage_path,
                                           play_path,
                                           private_data_dir,
                                           reverse_dns=False,
                                           validate_certs=validate_certs)

        if collector == 'interface_summary':
            result = f5c.get_interface_status(f5_ltm_username,
                                              f5_ltm_password,
                                              hostgroup,
                                              play_path,
                                              private_data_dir,
                                              validate_certs=validate_certs)

        # Do not uncomment the 'logs' collector until it is updated to use
        # bash. This is because of a suspected F5 bug that causes the active
        # unit to sometimes hang when retrieving the logs with a tmsh command
        # (Ansible) or a REST API call.

        # if collector == 'logs':
        #     result = f5c.get_log_files(f5_ltm_username,
        #                                f5_ltm_password,
        #                                hostgroup,
        #                                play_path,
        #                                private_data_dir,
        #                                log_type=f5_log_type,
        #                                log_range=f5_log_range,
        #                                num_lines=f5_num_lines,
        #                                validate_certs=validate_certs)

        if collector == 'node_availability':
            result = f5c.get_node_availability(f5_ltm_username,
                                               f5_ltm_password,
                                               hostgroup,
                                               play_path,
                                               private_data_dir,
                                               validate_certs=validate_certs)

        if collector == 'pool_availability':
            result = f5c.get_pool_availability(f5_ltm_username,
                                               f5_ltm_password,
                                               hostgroup,
                                               play_path,
                                               private_data_dir,
                                               validate_certs=validate_certs)

        if collector == 'pool_summary':
            result = f5c.get_pool_data(f5_ltm_username,
                                       f5_ltm_password,
                                       hostgroup,
                                       play_path,
                                       private_data_dir,
                                       validate_certs=validate_certs)

        if collector == 'pool_member_availability':
            result = f5c.\
                get_pool_member_availability(f5_ltm_username,
                                             f5_ltm_password,
                                             hostgroup,
                                             play_path,
                                             private_data_dir,
                                             validate_certs=validate_certs)

        if collector == 'self_ips':
            result = f5c.get_self_ips(f5_ltm_username,
                                      f5_ltm_password,
                                      hostgroup,
                                      play_path,
                                      private_data_dir,
                                      validate_certs=validate_certs)

        if collector == 'vip_availability':
            result = f5c.get_vip_availability(f5_ltm_username,
                                              f5_ltm_password,
                                              hostgroup,
                                              play_path,
                                              private_data_dir,
                                              validate_certs=validate_certs)

        if collector == 'vip_destinations':
            result = f5c.get_vip_destinations(database_full_path)

        if collector == 'vlans':
            result = f5c.get_vlans(f5_ltm_username,
                                   f5_ltm_password,
                                   hostgroup,
                                   play_path,
                                   private_data_dir,
                                   validate_certs=validate_certs)

        if collector == 'vlan_database':
            result = f5c.f5_get_vlan_db(f5_ltm_username,
                                        f5_ltm_password,
                                        hostgroup,
                                        play_path,
                                        private_data_dir,
                                        validate_certs=validate_certs)

    if collector == 'bgp_neighbors':
        if ansible_os == 'cisco.ios.ios':
            result = cic.bgp_neighbors(ios_devices_username,
                                       ios_devices_password,
                                       hostgroup,
                                       play_path,
                                       private_data_dir)

        if ansible_os == 'paloaltonetworks.panos':
            result = pac.bgp_neighbors(palo_alto_username,
                                       palo_alto_password,
                                       hostgroup,
                                       netmanage_path,
                                       private_data_dir)

        if ansible_os == 'cisco.nxos.nxos':
            result = cnc.nxos_get_bgp_neighbors(nxos_devices_username,
                                                nxos_devices_password,
                                                hostgroup,
                                                netmanage_path,
                                                play_path,
                                                private_data_dir)

    if collector == 'devices_inventory':
        if ansible_os == 'cisco.dnac':
            result = dnc.devices_inventory(dnac_url,
                                           dnac_username,
                                           dnac_password,
                                           platform_ids=dnac_platform_ids,
                                           verify=validate_certs)

    if collector == 'device_cdp_lldp_neighbors':
        if ansible_os == 'meraki':
            result = asyncio.run(
                mc.meraki_get_device_cdp_lldp_neighbors(meraki_api_key,
                                                        database_full_path,
                                                        meraki_serials))

    if collector == 'devices_modules':
        if ansible_os == 'cisco.dnac':
            result = dnc.devices_modules(dnac_url,
                                         dnac_username,
                                         dnac_password,
                                         platform_ids=dnac_platform_ids,
                                         verify=validate_certs)

    if collector == 'cam_table':
        if ansible_os == 'cisco.ios.ios':
            result = cic.ios_get_cam_table(ios_devices_username,
                                           ios_devices_password,
                                           hostgroup,
                                           netmanage_path,
                                           play_path,
                                           private_data_dir)

        if ansible_os == 'cisco.nxos.nxos':
            result = cnc.nxos_get_cam_table(nxos_devices_username,
                                            nxos_devices_password,
                                            hostgroup,
                                            netmanage_path,
                                            play_path,
                                            private_data_dir)

    if collector == 'config':
        if ansible_os == 'cisco.ios.ios':
            result = cic.get_config(ios_devices_username,
                                    ios_devices_password,
                                    hostgroup,
                                    play_path,
                                    private_data_dir)

    if collector == 'arp_table':
        if ansible_os == 'cisco.ios.ios':
            result = cic.ios_get_arp_table(ios_devices_username,
                                           ios_devices_password,
                                           hostgroup,
                                           netmanage_path,
                                           play_path,
                                           private_data_dir)

        if ansible_os == 'cisco.nxos.nxos':
            result = cnc.nxos_get_arp_table(nxos_devices_username,
                                            nxos_devices_password,
                                            hostgroup,
                                            netmanage_path,
                                            play_path,
                                            private_data_dir)

        if ansible_os == 'paloaltonetworks.panos':
            result = pac.get_arp_table(palo_alto_username,
                                       palo_alto_password,
                                       hostgroup,
                                       netmanage_path,
                                       private_data_dir)

    if collector == 'bgp_neighbors':
        if ansible_os == 'cisco.nxos.nxos':
            result = cnc.nxos_get_bgp_neighbors(nxos_devices_username,
                                                nxos_devices_password,
                                                hostgroup,
                                                netmanage_path,
                                                play_path,
                                                private_data_dir)

<<<<<<< HEAD
    if collector == 'hardware_inventory':
        if ansible_os == 'cisco.asa.asa':
            result = cac.inventory(asa_devices_username,
                                   asa_devices_password,
                                   hostgroup,
                                   play_path,
                                   private_data_dir)

        if ansible_os == 'cisco.ios.ios':
            result = cic.inventory(ios_devices_username,
                                   ios_devices_password,
                                   hostgroup,
                                   play_path,
                                   private_data_dir)

        if ansible_os == 'cisco.nxos.nxos':
            result = cnc.nxos_get_inventory(nxos_devices_username,
                                            nxos_devices_password,
                                            hostgroup,
                                            play_path,
                                            private_data_dir)

        if ansible_os == 'bigip':
            result = f5c.inventory(f5_ltm_username,
                                   f5_ltm_password,
                                   hostgroup,
                                   play_path,
                                   private_data_dir,
                                   validate_certs=validate_certs)

        if ansible_os == 'paloaltonetworks.panos':
            result = pac.inventory(palo_alto_username,
                                   palo_alto_password,
                                   hostgroup,
                                   netmanage_path,
                                   private_data_dir)
=======
    if collector == 'fexes_table':
        if ansible_os == 'cisco.nxos.nxos':
            result = cnc.nxos_get_fexes_table(nxos_devices_username,
                                              nxos_devices_password,
                                              hostgroup,
                                              netmanage_path,
                                              play_path,
                                              private_data_dir)
>>>>>>> a8f89398

    if collector == 'interface_description':
        if ansible_os == 'cisco.ios.ios':
            result = cic.ios_get_interface_descriptions(ios_devices_username,
                                                        ios_devices_password,
                                                        hostgroup,
                                                        play_path,
                                                        private_data_dir)

        if ansible_os == 'cisco.nxos.nxos':
            result = cnc.nxos_get_interface_descriptions(nxos_devices_username,
                                                         nxos_devices_password,
                                                         hostgroup,
                                                         play_path,
                                                         private_data_dir)

    if collector == 'infoblox_get_network_containers':
        result = nc.get_network_containers(infoblox_url,
                                           infoblox_username,
                                           infoblox_password,
                                           infoblox_paging,
                                           validate_certs=validate_certs)

    if collector == 'infoblox_get_networks':
        result = nc.get_networks(infoblox_url,
                                 infoblox_username,
                                 infoblox_password,
                                 infoblox_paging,
                                 validate_certs=validate_certs)

    if collector == 'infoblox_get_network_containers':
        result = nc.get_network_containers(infoblox_url,
                                           infoblox_username,
                                           infoblox_password,
                                           infoblox_paging,
                                           validate_certs=validate_certs)

    if collector == 'infoblox_get_networks_parent_containers':
        result = nc.get_networks_parent_containers(database_full_path)

    if collector == 'infoblox_get_vlan_ranges':
        result = nc.get_vlan_ranges(infoblox_url,
                                    infoblox_username,
                                    infoblox_password,
                                    infoblox_paging,
                                    validate_certs=validate_certs)

    if collector == 'infoblox_get_vlans':
        result = nc.get_vlans(infoblox_url,
                              infoblox_username,
                              infoblox_password,
                              infoblox_paging,
                              validate_certs=validate_certs)

    if collector == 'interface_ip_addresses':
        if ansible_os == 'cisco.asa.asa':
            result = cac.get_interface_ips(asa_devices_username,
                                           asa_devices_password,
                                           hostgroup,
                                           play_path,
                                           private_data_dir)

        if ansible_os == 'cisco.ios.ios':
            result = cic.ios_get_interface_ips(ios_devices_username,
                                               ios_devices_password,
                                               hostgroup,
                                               play_path,
                                               private_data_dir)

        if ansible_os == 'cisco.nxos.nxos':
            result = cnc.nxos_get_interface_ips(nxos_devices_username,
                                                nxos_devices_password,
                                                hostgroup,
                                                play_path,
                                                private_data_dir)

        if ansible_os == 'paloaltonetworks.panos':
            result = pac.get_interface_ips(palo_alto_username,
                                           palo_alto_password,
                                           hostgroup,
                                           netmanage_path,
                                           private_data_dir)

    if collector == 'interface_status':
        if ansible_os == 'cisco.nxos.nxos':
            result = cnc.nxos_get_interface_status(nxos_devices_username,
                                                   nxos_devices_password,
                                                   hostgroup,
                                                   play_path,
                                                   private_data_dir)

    if collector == 'interface_summary':
        if ansible_os == 'cisco.nxos.nxos':
            result = cnc.nxos_get_interface_summary(database_full_path)

    if collector == 'find_uplink_by_ip':
        if ansible_os == 'cisco.ios.ios':
            result = cic.ios_find_uplink_by_ip(ios_devices_username,
                                               ios_devices_password,
                                               hostgroup,
                                               play_path,
                                               private_data_dir)

    if collector == 'network_appliance_vlans':
        if ansible_os == 'meraki':
            mc.get_network_appliance_vlans(ansible_os,
                                           meraki_api_key,
                                           collector,
                                           database_full_path,
                                           timestamp,
                                           networks=meraki_networks,
                                           orgs=meraki_organizations)

    if collector == 'network_clients':
        if ansible_os == 'meraki':
            result = asyncio.run(
                mc.meraki_get_network_clients(meraki_api_key,
                                              networks=meraki_networks,
                                              macs=meraki_macs,
                                              orgs=meraki_organizations,
                                              per_page=meraki_per_page,
                                              timespan=meraki_lookback,
                                              total_pages=meraki_tp))

    if collector == 'network_devices':
        if ansible_os == 'meraki':
            result = mc.meraki_get_network_devices(meraki_api_key,
                                                   database_full_path,
                                                   networks=meraki_networks,
                                                   orgs=meraki_organizations)

    if collector == 'network_device_statuses':
        if ansible_os == 'meraki':
            result = mc.meraki_get_network_device_statuses(
                database_full_path, meraki_networks)

    if collector == 'organizations':
        if ansible_os == 'meraki':
            result = mc.meraki_get_organizations(meraki_api_key)

    if collector == 'org_devices':
        if ansible_os == 'meraki':
            result = mc.meraki_get_org_devices(meraki_api_key,
                                               database_full_path,
                                               orgs=meraki_organizations)

    if collector == 'org_device_statuses':
        if ansible_os == 'meraki':
            result, idx_cols = mc.meraki_get_org_device_statuses(
                meraki_api_key,
                database_full_path,
                orgs=meraki_organizations,
                total_pages=meraki_tp
            )

    if collector == 'org_networks':
        if ansible_os == 'meraki':
            result = mc.meraki_get_org_networks(meraki_api_key,
                                                database_full_path,
                                                orgs=meraki_organizations,
                                                use_db=True)

    if collector == 'ospf_neighbors':
        if ansible_os == 'cisco.ios.ios':
            result = cic.ospf_neighbors(ios_devices_username,
                                        ios_devices_password,
                                        hostgroup,
                                        play_path,
                                        private_data_dir)

        if ansible_os == 'paloaltonetworks.panos':
            result = pac.ospf_neighbors(palo_alto_username,
                                        palo_alto_password,
                                        hostgroup,
                                        netmanage_path,
                                        private_data_dir)

    if collector == 'switch_lldp_neighbors':
        if ansible_os == 'meraki':
            result = mc.meraki_get_switch_lldp_neighbors(database_full_path)

    if collector == 'switch_port_statuses':
        if ansible_os == 'meraki':
            result = mc.meraki_get_switch_port_statuses(meraki_api_key,
                                                        database_full_path,
                                                        meraki_networks)

    if collector == 'switch_port_usages':
        if ansible_os == 'meraki':
            result = mc.meraki_get_switch_port_usages(meraki_api_key,
                                                      database_full_path,
                                                      meraki_networks,
                                                      timestamp)

    if collector == 'security_rules':
        if ansible_os == 'paloaltonetworks.panos':
            result = pac.get_security_rules(palo_alto_username,
                                            palo_alto_password,
                                            hostgroup,
                                            play_path,
                                            private_data_dir)

    if collector == 'netbox_get_ipam_prefixes':
        result = nbc.netbox_get_ipam_prefixes(netbox_url, netbox_token)

    if collector == 'ncm_serial_numbers':
        result = swc.get_ncm_serial_numbers(npm_server,
                                            npm_username,
                                            npm_password)

    if collector == 'npm_containers':
        result = swc.get_npm_containers(npm_server, npm_username, npm_password)

    if collector == 'npm_group_members':
        result = swc.get_npm_group_members(npm_server,
                                           npm_username,
                                           npm_password,
                                           npm_group_name)

    if collector == 'npm_group_names':
        result = swc.get_npm_group_names(npm_server,
                                         npm_username,
                                         npm_password)

    if collector == 'npm_node_ids':
        result = swc.get_npm_node_ids(npm_server, npm_username, npm_password)

    if collector == 'npm_node_ips':
        result = swc.get_npm_node_ips(npm_server, npm_username, npm_password)

    if collector == 'npm_node_machine_types':
        result = swc.get_npm_node_machine_types(npm_server,
                                                npm_username,
                                                npm_password)

    if collector == 'npm_node_os_versions':
        result = swc.get_npm_node_os_versions(npm_server,
                                              npm_username,
                                              npm_password)

    if collector == 'npm_node_vendors':
        result = swc.get_npm_node_vendors(npm_server,
                                          npm_username,
                                          npm_password)

    if collector == 'npm_nodes':
        result = swc.get_npm_nodes(npm_server, npm_username, npm_password)

    if collector == 'all_interfaces':
        if ansible_os == 'paloaltonetworks.panos':
            result = pac.get_all_interfaces(palo_alto_username,
                                            palo_alto_password,
                                            hostgroup,
                                            netmanage_path,
                                            private_data_dir)

    if collector == 'logical_interfaces':
        if ansible_os == 'paloaltonetworks.panos':
            result = pac.get_logical_interfaces(palo_alto_username,
                                                palo_alto_password,
                                                hostgroup,
                                                netmanage_path,
                                                private_data_dir)

    if collector == 'physical_interfaces':
        if ansible_os == 'paloaltonetworks.panos':
            result = pac.get_physical_interfaces(palo_alto_username,
                                                 palo_alto_password,
                                                 hostgroup,
                                                 netmanage_path,
                                                 private_data_dir)

    if collector == 'port_channel_data':
        if ansible_os == 'cisco.nxos.nxos':
            result = cnc.nxos_get_port_channel_data(nxos_devices_username,
                                                    nxos_devices_password,
                                                    hostgroup,
                                                    play_path,
                                                    private_data_dir)

    if collector == 'vpc_state':
        if ansible_os == 'cisco.nxos.nxos':
            result = cnc.nxos_get_vpc_state(nxos_devices_username,
                                            nxos_devices_password,
                                            hostgroup,
                                            play_path,
                                            private_data_dir)

    if collector == 'vlans':
        if ansible_os == 'cisco.ios.ios':
            result = cic.ios_get_vlan_db(ios_devices_username,
                                         ios_devices_password,
                                         hostgroup,
                                         play_path,
                                         private_data_dir)

        if ansible_os == 'cisco.nxos.nxos':
            result = cnc.nxos_get_vlan_db(nxos_devices_username,
                                          nxos_devices_password,
                                          hostgroup,
                                          play_path,
                                          private_data_dir)

    if collector == 'vrfs':
        if ansible_os == 'cisco.ios.ios':
            result = cic.get_vrfs(ios_devices_username,
                                  ios_devices_password,
                                  hostgroup,
                                  play_path,
                                  private_data_dir)

        if ansible_os == 'cisco.nxos.nxos':
            result = cnc.nxos_get_vrfs(nxos_devices_username,
                                       nxos_devices_password,
                                       hostgroup,
                                       play_path,
                                       private_data_dir)

    # Write the result to the database
    if len(result.columns.to_list()) > 0:
        table_name = f'{ansible_os.split(".")[-1]}_{collector}'
        add_to_db(table_name,
                  result,
                  timestamp,
                  database_full_path,
                  method=database_method,
                  idx_cols=idx_cols)

    return result


def add_to_db(table_name: str,
              result: pd.DataFrame,
              timestamp: str,
              database_path: str,
              method: str = 'append',
              idx_cols: List[str] = list()) -> None:
    '''
    Adds the output of a collector to the database.

    Parameters
    ----------
    table_name : str
        The name of the table in the database to which the data will be added.
    result : DataFrame
        The output of a collector as a Pandas DataFrame.
    timestamp : str
        The timestamp for the data in YYYY-MM-DD_hhmm format.
    database_path : str
        The path to the database where the data will be stored.
    method : str, optional
        What to do if the table already exists in the database. Options are
        'append', 'fail', 'replace'. Defaults to 'append'.
    idx_cols : List[str], optional
        The list of columns to use for indexing the table in the database.
        Note that this is NOT related to the dataframe index; it is for
        indexing the SQLite database table.

    Returns
    -------
    None
    '''
    # Set the timestamp as the index of the dataframe (this is unrelated to
    # the 'idx_cols' arg)
    new_idx = list()
    for i in range(0, len(result)):
        new_idx.append(timestamp)

    # Display the output to the console
    result['timestamp'] = new_idx
    result = result.set_index('timestamp')

    # Check if the output directory exists. If it does not, then create it.
    exists = hp.check_dir_existence('/'.join(database_path.split('/')[:-1]))
    if not exists:
        hp.create_dir('/'.join(database_path.split('/')[:-1]))

    # Connect to the database
    con = hp.connect_to_db(database_path)
    cur = con.cursor()

    # Get the table schema. This also checks if the table exists, because the
    # length of 'schema' will be 0 if it hasn't been created yet.
    schema = hp.sql_get_table_schema(database_path, table_name)

    # If the table doesn't exist, create it. (Pandas will automatically create
    # the table, but doing it manually allows us to create an auto-incrementing
    # ID column))
    column_list = result.columns.to_list()
    if 'table_id' in column_list:
        column_list.remove('table_id')
        del result['table_id']
    columns = [f'"{c}"' for c in column_list]
    if len(schema) == 0 and len(result) > 0:
        fields = ',\n'.join(columns)
        cur.execute(f'''CREATE TABLE {table_name.upper()} (
                    table_id INTEGER PRIMARY KEY AUTOINCREMENT,
                    timestamp,
                    {fields}
                    )''')

    # Check if all of the columns in 'result' are in the table schema and add
    # them if they are not. This accounts for a common scenario that happens
    # when device output is inconsistent. For example, on Cisco NXOS devices
    # this command returns different rows if the device is using Layer 3 VPC.
    # 'show vpc brief | begin "vPC domain id" | end "vPC Peer-link status'
    # If the collector is run against devices using Layer 2 VPC, then run again
    # on devices using Layer 3 VPC, an additional column must be added or the
    # table insertion will fail.
    #
    # This scenario is very common, and it's not always possible to
    # future-proof collectors to account for it,
    if len(schema) >= 1:
        for col in column_list:
            if col not in schema['name'].to_list():
                cur.execute(f'ALTER TABLE {table_name} ADD COLUMN "{col}"')

    # from tabulate import tabulate
    # print(tabulate(result, headers='keys', tablefmt='psql'))

    # Add the dataframe to the database
    table = table_name.upper()
    result.to_sql(table, con, if_exists=method)

    # Create the SQL table index, if applicable
    if idx_cols:
        idx_name = f'idx_{table_name.lower()}'
        try:
            cur.execute(f'''CREATE INDEX {idx_name}
                            ON {table_name.upper()} ({','.join(idx_cols)})
                        ''')
        except Exception as e:
            print(f'Caught Exception: {str(e)}')

    con.commit()
    con.close()


def create_parser() -> argparse.Namespace:
    '''
    Create command line arguments.

    Args:
        None

    Returns:
        args:   Parsed command line arguments (argparse.Namespace)
    '''
    pass
    # Create the parser for command line arguments
    parser = argparse.ArgumentParser()
    parser.add_argument('-d', '--database',
                        help='''The database name. Defaults to
                                YYYY-MM-DD.db.''',
                        default=f'{str(dt.datetime.now()).split()[0]}.db',
                        action='store'
                        )
    parser.add_argument('-o', '--out_dir',
                        help='''The directory to save output to (the filename
                                will be auto-generated). The database will also
                                be saved here.''',
                        default=os.path.expanduser('~/output'),
                        action='store'
                        )
    parser.add_argument('-u', '--username',
                        help='''The username for connecting to the devices. If
                                missing, script will prompt for it.''',
                        default=str(),
                        action='store'
                        )
    parser.add_argument('-P', '--password',
                        help='''The password for connecting to the devices.
                                This is included for external automation, but I
                                do not recommend using it when running the
                                script manually. If you do, then your password
                                could show up in the command history.''',
                        default=str(),
                        action='store'
                        )
    # requiredNamed = parser.add_argument_group('required named arguments')
    parser.add_argument('-c', '--collectors',
                        help='''A comma-delimited list of collectors to
                                run.''',
                        required=True,
                        action='store'
                        )
    parser.add_argument('-H', '--hostgroups',
                        help='A comma-delimited list of hostgroups',
                        default=str(),
                        action='store'
                        )
    parser.add_argument('-n', '--netmanage_path',
                        help='The path to the Net-Manage repository',
                        required=True,
                        action='store'
                        )
    parser.add_argument('-p', '--private_data_dir',
                        help='''The path to the Ansible private data
                                directory (I.e., the directory
                                containing the 'inventory' and 'env'
                                folders).''',
                        required=True,
                        action='store'
                        )
    args = parser.parse_args()
    return args


def arg_parser(args: argparse.Namespace) -> tuple:
    '''
    Extract system args and assign variable names.

    Parameters
    ----------
    args : argparse.Namespace
        Parsed command line arguments.

    Returns
    -------
    tuple
        A tuple containing:
        - collectors: List of collectors
        - db: Database path
        - hostgroups: List of hostgroups
        - netmanage_path: Path for netmanage
        - out_dir: Output directory path
        - username: Username for authentication
        - password: Password for authentication
        - private_data_dir: Private data directory path
    '''
    # Set the collectors
    collectors = [c.strip() for c in args.collectors.split(',')]

    # Set the hostgroups
    hostgroups = [h.strip() for h in args.hostgroups.split(',')]

    # Set the netmanage_path, out_dir and private_data_dir
    netmanage_path = os.path.expanduser(args.netmanage_path)
    out_dir = os.path.expanduser(args.out_dir)
    private_data_dir = os.path.expanduser(args.private_data_dir)

    # Set the user credentials
    # TODO: Add support for using different credentials for each device or
    #       hostgroup. That is a common scenario.
    if args.username:
        username = args.username
    else:
        username = hp.get_username()
    if args.password:
        password = args.password
    else:
        password = hp.get_password()

    # Set the database path
    db = f'{out_dir}/{args.database}'

    return (
        collectors,
        db,
        hostgroups,
        netmanage_path,
        out_dir,
        username,
        password,
        private_data_dir,
    )<|MERGE_RESOLUTION|>--- conflicted
+++ resolved
@@ -359,7 +359,6 @@
                                                 play_path,
                                                 private_data_dir)
 
-<<<<<<< HEAD
     if collector == 'hardware_inventory':
         if ansible_os == 'cisco.asa.asa':
             result = cac.inventory(asa_devices_username,
@@ -396,7 +395,7 @@
                                    hostgroup,
                                    netmanage_path,
                                    private_data_dir)
-=======
+
     if collector == 'fexes_table':
         if ansible_os == 'cisco.nxos.nxos':
             result = cnc.nxos_get_fexes_table(nxos_devices_username,
@@ -405,7 +404,6 @@
                                               netmanage_path,
                                               play_path,
                                               private_data_dir)
->>>>>>> a8f89398
 
     if collector == 'interface_description':
         if ansible_os == 'cisco.ios.ios':
